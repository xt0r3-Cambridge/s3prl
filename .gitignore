--- conflicted
+++ resolved
@@ -156,15 +156,4 @@
 experiment
 *.tar.gz
 *.tsv
-<<<<<<< HEAD
-
-# document files
-_build
-s3prl*.rst
-s3prl*.doctree
-*.html
-JSALT
-*.wav
-=======
-docs/source
->>>>>>> 1c341cb3
+docs/source